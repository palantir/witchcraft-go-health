--- conflicted
+++ resolved
@@ -36,13 +36,11 @@
 	status.HealthCheckSource
 }
 
-// errorHealthCheckSource is a HealthCheckSource that polls a TimeWindowedStore.
-// It returns, if there are only non-nil errors, the latest non-nil error as an unhealthy check.
-// If there are no items, returns healthy.
 type errorHealthCheckSource struct {
 	errorMode            ErrorMode
 	timeProvider         TimeProvider
 	windowSize           time.Duration
+	checkMessage         string
 	lastErrorTime        time.Time
 	lastError            error
 	lastSuccessTime      time.Time
@@ -76,24 +74,6 @@
 			werror.SafeParam("errorMode", errorMode))
 	}
 
-<<<<<<< HEAD
-=======
-type errorHealthCheckSource struct {
-	errorMode            ErrorMode
-	timeProvider         TimeProvider
-	windowSize           time.Duration
-	checkMessage         string
-	lastErrorTime        time.Time
-	lastError            error
-	lastSuccessTime      time.Time
-	sourceMutex          sync.RWMutex
-	checkType            health.CheckType
-	repairingGracePeriod time.Duration
-	repairingDeadline    time.Time
-}
-
-func newErrorHealthCheckSource(conf errorSourceConfig) (ErrorHealthCheckSource, error) {
->>>>>>> f67b9cc3
 	if conf.windowSize <= 0 {
 		return nil, werror.Error("windowSize must be positive",
 			werror.SafeParam("windowSize", conf.windowSize.String()))
@@ -149,7 +129,6 @@
 	defer e.sourceMutex.RUnlock()
 
 	var healthCheckResult health.HealthCheckResult
-<<<<<<< HEAD
 	switch e.errorMode {
 	case HealthyIfNotAllErrors:
 		if e.hasSuccessInWindow() || !e.hasErrorInWindow() {
@@ -169,14 +148,6 @@
 		} else {
 			healthCheckResult = sources.HealthyHealthCheckResult(e.checkType)
 		}
-=======
-	if e.hasSuccessInWindow() && e.errorMode == HealthyIfNotAllErrors {
-		healthCheckResult = sources.HealthyHealthCheckResult(e.checkType)
-	} else if e.hasErrorInWindow() {
-		healthCheckResult = e.getFailureResult()
-	} else {
-		healthCheckResult = sources.HealthyHealthCheckResult(e.checkType)
->>>>>>> f67b9cc3
 	}
 
 	return health.HealthStatus{
