--- conflicted
+++ resolved
@@ -40,11 +40,7 @@
 	errorMode            ErrorMode
 	timeProvider         TimeProvider
 	windowSize           time.Duration
-<<<<<<< HEAD
-	checkMessage string
-=======
 	checkMessage         string
->>>>>>> 0abdbdd1
 	lastErrorTime        time.Time
 	lastError            error
 	lastSuccessTime      time.Time
@@ -91,11 +87,7 @@
 		errorMode:            errorMode,
 		timeProvider:         conf.timeProvider,
 		windowSize:           conf.windowSize,
-<<<<<<< HEAD
-		checkMessage: conf.checkMessage,
-=======
 		checkMessage:         conf.checkMessage,
->>>>>>> 0abdbdd1
 		checkType:            conf.checkType,
 		repairingGracePeriod: conf.repairingGracePeriod,
 		repairingDeadline:    conf.timeProvider.Now(),
