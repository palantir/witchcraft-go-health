// Copyright (c) 2020 Palantir Technologies. All rights reserved.
//
// Licensed under the Apache License, Version 2.0 (the "License");
// you may not use this file except in compliance with the License.
// You may obtain a copy of the License at
//
//     http://www.apache.org/licenses/LICENSE-2.0
//
// Unless required by applicable law or agreed to in writing, software
// distributed under the License is distributed on an "AS IS" BASIS,
// WITHOUT WARRANTIES OR CONDITIONS OF ANY KIND, either express or implied.
// See the License for the specific language governing permissions and
// limitations under the License.

package window

import (
	"time"

	"github.com/palantir/witchcraft-go-health/conjure/witchcraft/api/health"
)

// ErrorMode is an enum for the available behaviors for error based window health check sources.
type ErrorMode string

const (
	// UnhealthyIfAtLeastOneError makes the error submitter based health
	// check source return unhealthy if there are any errors in the window.
	// Returns healthy if there no submissions in the window.
	UnhealthyIfAtLeastOneError ErrorMode = "UnhealthyIfAtLeastOneError"
	// HealthyIfNotAllErrors makes the error submitter based health
	// check source return unhealthy if there are only errors in the window.
	// Returns healthy if there no submissions in the window.
	HealthyIfNotAllErrors ErrorMode = "HealthyIfNotAllErrors"
	// HealthyIfNoRecentErrors makes the error submitter based health
	// check source return unhealthy if the most recent submission is an error.
	// Returns healthy if there no submissions in the window.
	HealthyIfNoRecentErrors ErrorMode = "HealthyIfNoRecentErrors"
)

// ErrorOption is an option for an error submitter based window health check source.
type ErrorOption func(conf *errorSourceConfig)

const (
	defaultWindowSize                         = 10 * time.Minute
	defaultRepairingGracePeriod time.Duration = 0
)

type errorSourceConfig struct {
	checkType              health.CheckType
	windowSize             time.Duration
<<<<<<< HEAD
	checkMessage string
=======
	checkMessage           string
>>>>>>> 0abdbdd1
	repairingGracePeriod   time.Duration
	requireFirstFullWindow bool
	timeProvider           TimeProvider
}

func defaultErrorSourceConfig(checkType health.CheckType) errorSourceConfig {
	return errorSourceConfig{
		checkType:              checkType,
		windowSize:             defaultWindowSize,
		checkMessage: "",
		repairingGracePeriod:   defaultRepairingGracePeriod,
		requireFirstFullWindow: false,
		timeProvider:           NewOrdinaryTimeProvider(),
	}
}

func (e *errorSourceConfig) apply(options ...ErrorOption) {
	for _, option := range options {
		option(e)
	}
}

// WithWindowSize modifies the window size.
func WithWindowSize(windowSize time.Duration) ErrorOption {
	return func(conf *errorSourceConfig) {
		conf.windowSize = windowSize
	}
}

// WithCheckMessage adds a message to the health check source.
func WithCheckMessage(checkMessage string) ErrorOption {
	return func(conf *errorSourceConfig) {
		conf.checkMessage = checkMessage
	}
}

// WithRepairingGracePeriod adds a grace period for when the health check is coming from a long period with no events.
// When an error is submitted, if there have been no errors in the past window,
// a repairing deadline is set repairingGracePeriod into the future.
// All errors before that deadline are "downgraded" to "repairing errors".
// If a window only contains repairing errors, error health checks are converted to repairing health checks.
// This always happens the health check is first set up.
func WithRepairingGracePeriod(repairingGracePeriod time.Duration) ErrorOption {
	return func(conf *errorSourceConfig) {
		conf.repairingGracePeriod = repairingGracePeriod
	}
}

// WithRequireFullWindow adds a grace period for when the health check has just been initialized.
// A repairing deadline is set one window into the future.
// All errors before that deadline are "downgraded" to "repairing errors".
// If a window only contains repairing errors, error health checks are converted to repairing health checks.
func WithRequireFullWindow() ErrorOption {
	return func(conf *errorSourceConfig) {
		conf.requireFirstFullWindow = true
	}
}

// WithTimeProvider overrides the function used for fetching the current time.
// It is useful writing time sensitive tests without having to actually wait.
func WithTimeProvider(timeProvider TimeProvider) ErrorOption {
	return func(conf *errorSourceConfig) {
		conf.timeProvider = timeProvider
	}
}<|MERGE_RESOLUTION|>--- conflicted
+++ resolved
@@ -49,11 +49,7 @@
 type errorSourceConfig struct {
 	checkType              health.CheckType
 	windowSize             time.Duration
-<<<<<<< HEAD
-	checkMessage string
-=======
 	checkMessage           string
->>>>>>> 0abdbdd1
 	repairingGracePeriod   time.Duration
 	requireFirstFullWindow bool
 	timeProvider           TimeProvider
