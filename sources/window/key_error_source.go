--- conflicted
+++ resolved
@@ -36,157 +36,8 @@
 	status.HealthCheckSource
 }
 
-<<<<<<< HEAD
 type keyedErrorHealthCheckSource struct {
 	errorMode               ErrorMode
-=======
-// multiKeyUnhealthyIfAtLeastOneErrorSource is a HealthCheckSource that keeps the latest errors
-// for multiple keys submitted within the last windowSize time frame.
-// It returns unhealthy if there is a non-nil error for at least one key within the last windowSize time frame.
-// The Params field of the HealthCheckResult is the last error message for each key mapped by the key for all unhealthy keys.
-// If there are no items within the last windowSize time frame, returns healthy.
-type multiKeyUnhealthyIfAtLeastOneErrorSource struct {
-	// multiKeyUnhealthyIfAtLeastOneErrorSource is a multiKeyHealthyIfNotAllErrorsSource that drops all successes.
-	source KeyedErrorHealthCheckSource
-}
-
-// MustNewMultiKeyUnhealthyIfAtLeastOneErrorSource returns the result of calling NewMultiKeyUnhealthyIfAtLeastOneErrorSource, but panics if it returns an error.
-// Should only be used in instances where the inputs are statically defined and known to be valid.
-func MustNewMultiKeyUnhealthyIfAtLeastOneErrorSource(checkType health.CheckType, messageInCaseOfError string, windowSize time.Duration) KeyedErrorHealthCheckSource {
-	source, err := NewMultiKeyUnhealthyIfAtLeastOneErrorSource(checkType, messageInCaseOfError, windowSize)
-	if err != nil {
-		panic(err)
-	}
-	return source
-}
-
-// NewMultiKeyUnhealthyIfAtLeastOneErrorSource creates an multiKeyUnhealthyIfAtLeastOneErrorSource
-// with a sliding window of size windowSize and uses the checkType and a message in case of errors.
-// windowSize must be a positive value, otherwise returns error.
-func NewMultiKeyUnhealthyIfAtLeastOneErrorSource(checkType health.CheckType, messageInCaseOfError string, windowSize time.Duration) (KeyedErrorHealthCheckSource, error) {
-	source, err := newMultiKeyHealthyIfNotAllErrorsSource(checkType, messageInCaseOfError, windowSize, 0, false, NewOrdinaryTimeProvider())
-	if err != nil {
-		return nil, err
-	}
-	return &multiKeyUnhealthyIfAtLeastOneErrorSource{
-		source: source,
-	}, nil
-}
-
-// Submit submits an item as a key error pair.
-func (m *multiKeyUnhealthyIfAtLeastOneErrorSource) Submit(key string, err error) {
-	if err == nil {
-		return
-	}
-	m.source.Submit(key, err)
-}
-
-// HealthStatus polls the items inside the window and creates the HealthStatus.
-func (m *multiKeyUnhealthyIfAtLeastOneErrorSource) HealthStatus(ctx context.Context) health.HealthStatus {
-	return m.source.HealthStatus(ctx)
-}
-
-// multiKeyUnhealthyIfNoRecentErrorsSource is a HealthCheckSource that keeps the latest errors
-// for multiple keys submitted within the last windowSize time frame.
-// It returns unhealthy if there is at least one key with a non-nil error within the last windowSize time frame.
-// If a nil error is submitted while a non-nil error is still active, the nil error clears the error and restores health.
-// The Params field of the HealthCheckResult is the last error message for each key mapped by the key for all unhealthy keys.
-// If there are no items within the last windowSize time frame, returns healthy.
-type multiKeyHealthyIfNoRecentErrorsSource struct {
-	windowSize           time.Duration
-	errorStore           TimedKeyStore
-	sourceMutex          sync.Mutex
-	checkType            health.CheckType
-	messageInCaseOfError string
-	timeProvider         TimeProvider
-}
-
-var _ status.HealthCheckSource = &multiKeyHealthyIfNoRecentErrorsSource{}
-
-// MustNewMultiKeyHealthyIfNoRecentErrorsSource returns the result of calling NewMultiKeyHealthyIfNoRecentErrorsSource, but panics if it returns an error.
-// Should only be used in instances where the inputs are statically defined and known to be valid.
-func MustNewMultiKeyHealthyIfNoRecentErrorsSource(checkType health.CheckType, messageInCaseOfError string, windowSize time.Duration) KeyedErrorHealthCheckSource {
-	source, err := NewMultiKeyHealthyIfNoRecentErrorsSource(checkType, messageInCaseOfError, windowSize)
-	if err != nil {
-		panic(err)
-	}
-	return source
-}
-
-// NewMultiKeyHealthyIfNoRecentErrorsSource creates an multiKeyUnhealthyIfNoRecentErrorsSource
-// with a sliding window of size windowSize and uses the checkType and a message in case of errors.
-// windowSize must be a positive value, otherwise returns error.
-// Once a non-nil error has been submitted, this will be unhealthy until a nil error is submitted or `windowSize` time
-// has passed without a non-nil error. Submitting a non-nil error resets the timer and stays unhealthy
-func NewMultiKeyHealthyIfNoRecentErrorsSource(checkType health.CheckType, messageInCaseOfError string, windowSize time.Duration) (KeyedErrorHealthCheckSource, error) {
-	return newMultiKeyHealthyIfNoRecentErrorsSource(checkType, messageInCaseOfError, windowSize, NewOrdinaryTimeProvider())
-}
-
-func newMultiKeyHealthyIfNoRecentErrorsSource(checkType health.CheckType, messageInCaseOfError string, windowSize time.Duration, timeProvider TimeProvider) (KeyedErrorHealthCheckSource, error) {
-	if windowSize <= 0 {
-		return nil, werror.Error("windowSize must be positive", werror.SafeParam("windowSize", windowSize.String()))
-	}
-
-	return &multiKeyHealthyIfNoRecentErrorsSource{
-		windowSize:           windowSize,
-		errorStore:           NewTimedKeyStore(timeProvider),
-		sourceMutex:          sync.Mutex{},
-		checkType:            checkType,
-		messageInCaseOfError: messageInCaseOfError,
-		timeProvider:         timeProvider,
-	}, nil
-}
-
-// Submit submits an item as a key error pair.
-func (m *multiKeyHealthyIfNoRecentErrorsSource) Submit(key string, err error) {
-	m.sourceMutex.Lock()
-	defer m.sourceMutex.Unlock()
-
-	m.errorStore.PruneKeysAboveAge(m.windowSize)
-	m.errorStore.Put(key, err)
-}
-
-// HealthStatus polls the items inside the window and creates the HealthStatus.
-func (m *multiKeyHealthyIfNoRecentErrorsSource) HealthStatus(ctx context.Context) health.HealthStatus {
-	m.sourceMutex.Lock()
-	defer m.sourceMutex.Unlock()
-
-	m.errorStore.PruneKeysAboveAge(m.windowSize)
-
-	var healthCheckResult health.HealthCheckResult
-	params := make(map[string]interface{})
-	for _, item := range m.errorStore.List() {
-		// nil error is not error
-		if item.Payload != nil {
-			params[item.Key] = item.Payload.(error).Error()
-		}
-	}
-
-	if len(params) > 0 {
-		healthCheckResult = health.HealthCheckResult{
-			Type:    m.checkType,
-			State:   health.New_HealthState(health.HealthState_ERROR),
-			Message: &m.messageInCaseOfError,
-			Params:  params,
-		}
-	} else {
-		healthCheckResult = sources.HealthyHealthCheckResult(m.checkType)
-	}
-
-	return health.HealthStatus{
-		Checks: map[health.CheckType]health.HealthCheckResult{
-			m.checkType: healthCheckResult,
-		},
-	}
-}
-
-// multiKeyHealthyIfNotAllErrorsSource is a HealthCheckSource that keeps the latest errors
-// for multiple keys submitted within the last windowSize time frame.
-// It returns unhealthy if there is at least one key with only non-nil errors within the last windowSize time frame.
-// The Params field of the HealthCheckResult is the last error message for each key mapped by the key for all unhealthy keys.
-// If there are no items within the last windowSize time frame, returns healthy.
-type multiKeyHealthyIfNotAllErrorsSource struct {
->>>>>>> 6969ea52
 	windowSize              time.Duration
 	errorStore              TimedKeyStore
 	successStore            TimedKeyStore
@@ -257,15 +108,9 @@
 	k.sourceMutex.Lock()
 	defer k.sourceMutex.Unlock()
 
-<<<<<<< HEAD
-	k.errorStore.PruneOldKeys(k.windowSize)
-	k.successStore.PruneOldKeys(k.windowSize)
-	k.gapEndTimeStore.PruneOldKeys(k.repairingGracePeriod + k.windowSize)
-=======
-	m.errorStore.PruneKeysAboveAge(m.windowSize)
-	m.successStore.PruneKeysAboveAge(m.windowSize)
-	m.gapEndTimeStore.PruneKeysAboveAge(m.repairingGracePeriod + m.windowSize)
->>>>>>> 6969ea52
+	k.errorStore.PruneKeysAboveAge(k.windowSize)
+	k.successStore.PruneKeysAboveAge(k.windowSize)
+	k.gapEndTimeStore.PruneKeysAboveAge(k.repairingGracePeriod + k.windowSize)
 
 	_, hasError := k.errorStore.Get(key)
 	_, hasSuccess := k.successStore.Get(key)
@@ -287,15 +132,9 @@
 
 	var healthCheckResult health.HealthCheckResult
 
-<<<<<<< HEAD
-	k.errorStore.PruneOldKeys(k.windowSize)
-	k.successStore.PruneOldKeys(k.windowSize)
-	k.gapEndTimeStore.PruneOldKeys(k.repairingGracePeriod + k.windowSize)
-=======
-	m.errorStore.PruneKeysAboveAge(m.windowSize)
-	m.successStore.PruneKeysAboveAge(m.windowSize)
-	m.gapEndTimeStore.PruneKeysAboveAge(m.repairingGracePeriod + m.windowSize)
->>>>>>> 6969ea52
+	k.errorStore.PruneKeysAboveAge(k.windowSize)
+	k.successStore.PruneKeysAboveAge(k.windowSize)
+	k.gapEndTimeStore.PruneKeysAboveAge(k.repairingGracePeriod + k.windowSize)
 
 	params := make(map[string]interface{})
 	shouldError := false
